# RESTful Service  

In this guide you will learn about building a comprehensive RESTful Web Service using Ballerina. 

## <a name="what-you-build"></a> What you’ll build 
To understanding how you can build a RESTful web service using Ballerina, let’s consider a real world use case of an order management scenario of an online retail application. 
We can model the order management scenario as a RESTful web service; 'OrderMgtService',  which accepts different HTTP request for order management tasks such as order creation, retrieval, updating and deletion.
The following figure illustrates all the required functionalities of the OrderMgt RESTful web service that we need to build. 

![RESTful Service](images/restful_service.png "RESTful Service")

- **Create Order** : To place a new order you can use the HTTP POST message that contains the order details, which is sent to the URL `http://xyz.retail.com/order`.The response from the service contains an HTTP 201 Created message with the location header pointing to the newly created resource `http://xyz.retail.com/order/123456`. 
- **Retrieve Order** : You can retrieve the order details by sending an HTTP GET request to the appropriate URL which includes the order ID.`http://xyz.retail.com/order/<orderId>` 
- **Update Order** : You can update an existing order by sending a HTTP PUT request with the content for the updated order. 
- **Delete Order** : An existing order can be deleted by sending a HTTP DELETE request to the specific URL`http://xyz.retail.com/order/<orderId>`. 

## <a name="pre-req"></a> Prerequisites
 
- JDK 1.8 or later
- [Ballerina Distribution](https://ballerinalang.org/docs/quick-tour/quick-tour/#install-ballerina)
- A Text Editor or an IDE. 

Optional Requirements
- Ballerina IDE plugins. ( Intellij IDEA, VSCode, Atom)

## <a name="developing-service"></a> Developing the RESTFul service 

We can model the OrderMgt RESTful service using Ballerina services and resources constructs. 

1. We can get started with a Ballerina service; 'OrderMgtService', which is the RESTful service that serves the order management request. OrderMgtService can have multiple resources and each resource is dedicated for a specific order management functionality.
2. You can decide the package structure for the service and then create the service in the corresponding directory structure. For example, suppose that you are going to use the package name 'restfulService', then you need to create the following directory structure and create the service file using the text editor or IDE that you use. 

```
restful-service
  └── restfulService
      ├── OrderMgtService.bal
      └── tests
          └── OrderMgtService_test.bal
          
```
2. You can add the content to your Ballerina service as shown below. In that code segment you can find the implementation of the service and resource skeletons of 'OrderMgtService'. 
For each order management operation, there is a dedicated resource and inside each resource we can implement the order management operation logic. 

##### OrderMgtService.bal
```ballerina
package restfulService;

import ballerina/net.http;

endpoint http:ServiceEndpoint orderMgtServiceEP {
    port:9090
};

@Description {value:"RESTful service."}
@http:ServiceConfig {basePath:"/ordermgt"}
service<http:Service> OrderMgtService bind orderMgtServiceEP {
    
    // Order management is done using an in memory orders map.
    // Add some sample orders to the orderMap during the startup.
    map ordersMap = {};

    @Description {value:"Resource that handles the HTTP GET requests that are directed to a specific order using path '/orders/<orderID>'"}
    @http:ResourceConfig {
        methods:["GET"],
        path:"/order/{orderId}"
    }
    findOrder (endpoint client, http:Request req, string orderId) {
        // Implementation 
    }


    @Description {value:"Resource that handles the HTTP POST requests that are directed to the path '/orders' to create a new Order."}
    @http:ResourceConfig {
        methods:["POST"],
        path:"/order"
    }
    addOrder (endpoint client, http:Request req) {
        // Implementation 
    }

    @Description {value:"Resource that handles the HTTP PUT requests that are directed to the path '/orders' to update an existing Order."}
    @http:ResourceConfig {
        methods:["PUT"],
        path:"/order/{orderId}"
    }
    updateOrder (endpoint client, http:Request req, string orderId) {
        // Implementation 
    }

    @Description {value:"Resource that handles the HTTP DELETE requests that are directed to the path '/orders/<orderId>' to delete an existing Order."}
    @http:ResourceConfig {
        methods:["DELETE"],
        path:"/order/{orderId}"
    }
    cancelOrder (endpoint client, http:Request req, string orderId) {
        // Implementation    
    }
}


```

3. You can implement the business logic of each resources as per your requirements. For simplicity we have used an in-memory map to keep all the order details. You can find the full source code of the OrderMgtService below. In addition to the order processing logic, we have also manipulated some HTTP status codes and headers whenever required.  


##### OrderMgtService.bal
```ballerina
package restfulService;

import ballerina/net.http;

endpoint http:ServiceEndpoint orderMgtServiceEP {
    port:9090
};

@Description {value:"RESTful service."}
@http:ServiceConfig {basePath:"/ordermgt"}
service<http:Service> OrderMgtService bind orderMgtServiceEP {

    // Order management is done using an in memory orders map.
    // Add some sample orders to the orderMap during the startup.
    map<json> ordersMap = {};
    @Description {value:"Resource that handles the HTTP GET requests that are directed to a specific order using path '/orders/<orderID>'"}
    @http:ResourceConfig {
        methods:["GET"],
        path:"/order/{orderId}"
    }
    findOrder (endpoint client, http:Request req, string orderId) {
        // Find the requested order from the map and retrieve it in JSON format.
        json payload = ordersMap[orderId];
        http:Response response = {};
        if (payload == null) {
            payload = "Order : " + orderId + " cannot be found.";
        }

        // Set the JSON payload to the outgoing response message to the client.
        response.setJsonPayload(payload);

        // Send response to the client
        _ = client -> respond(response);
    }

    @Description {value:"Resource that handles the HTTP POST requests that are directed to the path '/orders' to create a new Order."}
    @http:ResourceConfig {
        methods:["POST"],
        path:"/order"
    }
    addOrder (endpoint client, http:Request req) {
        json orderReq =? req.getJsonPayload();
        string orderId = orderReq.Order.ID.toString();
        ordersMap[orderId] = orderReq;

        // Create response message
        json payload = {status:"Order Created.", orderId:orderId};
        http:Response response = {};
        response.setJsonPayload(payload);

        // Set 201 Created status code in the response message
        response.statusCode = 201;
        // Set 'Location' header in the response message. This can be used by the client to locate the newly added order.
        response.setHeader("Location", "http://localhost:9090/ordermgt/order/" + orderId);

        // Send response to the client
        _ = client -> respond(response);
    }

    @Description {value:"Resource that handles the HTTP PUT requests that are directed to the path '/orders' to update an existing Order."}
    @http:ResourceConfig {
        methods:["PUT"],
        path:"/order/{orderId}"
    }
    updateOrder (endpoint client, http:Request req, string orderId) {
        json updatedOrder =? req.getJsonPayload();

        // Find the order that needs to be updated from the map and retrieve it in JSON format.
        json existingOrder = ordersMap[orderId];

        // Updating existing order with the attributes of the updated order
        if (existingOrder != null) {
            existingOrder.Order.Name = updatedOrder.Order.Name;
            existingOrder.Order.Description = updatedOrder.Order.Description;
            ordersMap[orderId] = existingOrder;
        } else {
            existingOrder = "Order : " + orderId + " cannot be found.";
        }

        http:Response response = {};
        // Set the JSON payload to the outgoing response message to the client.
        response.setJsonPayload(existingOrder);
        // Send response to the client
        _ = client -> forward(response);
    }


    @Description {value:"Resource that handles the HTTP DELETE requests that are directed to the path '/orders/<orderId>' to delete an existing Order."}
    @http:ResourceConfig {
        methods:["DELETE"],
        path:"/order/{orderId}"
    }
    cancelOrder (endpoint client, http:Request req, string orderId) {
        http:Response response = {};
        // Remove the requested order from the map.
        _ = ordersMap.remove(orderId);

        json payload = "Order : " + orderId + " removed.";
        // Set a generated payload with order status.
        response.setJsonPayload(payload);

        // Send response to the client
        _ = client -> respond(response);
    }

}

```

4. With that we've completed the development of OrderMgtService. 


## <a name="testing"></a> Testing 

### <a name="invoking"></a> Invoking the RESTful service 

You can run the RESTful service that you developed above, in your local environment. You need to have the Ballerina installation in you local machine and simply point to the <ballerina>/bin/ballerina binary to execute all the following steps.  

1. As the first step you can build a Ballerina executable archive (.balx) of the service that we developed above, using the following command. It points to the service file that we developed above and it will create an executable binary out of that. Navigate to the `<SAMPLE_ROOT>/restfulService/` folder and run the following command. 

```
<<<<<<< HEAD
$ballerina build guides.restful_service
=======
$ballerina build OrderMgtService.bal
>>>>>>> 0efd1fb8
```

2. Once the guides.restful_service.balx is created, you can run that with the following command. 

```
<<<<<<< HEAD
$ballerina run target/guides.restful_service.balx 
=======
$ballerina run OrderMgtService.balx 
>>>>>>> 0efd1fb8
```

3. The successful execution of the service should show us the following output. 
```
<<<<<<< HEAD
$ ballerina run target/guides.restful_service.balx 
ballerina: deploying service(s) in 'target/guides.restful_service.balx'
ballerina: started HTTP/WS server connector 0.0.0.0:9090

=======
$ballerina run OrderMgtService.balx 
ballerina: deploying service(s) in 'OrderMgtService.balx'
Sample orders are added.
>>>>>>> 0efd1fb8
 
```

4. You can test the functionality of the OrderMgt RESTFul service by sending HTTP request for each order management operation. For example, we have used the curl commands to test each operation of OrderMgtService as follows. 

**Create Order** 
```
curl -v -X POST -d '{ "Order": { "ID": "100500", "Name": "XYZ", "Description": "Sample order."}}' \
 "http://localhost:9090/ordermgt/order" -H "Content-Type:application/json"

Output :  
< HTTP/1.1 201 Created
< Content-Type: application/json
< Location: http://localhost:9090/ordermgt/order/100500
< Transfer-Encoding: chunked
< Server: wso2-http-transport

{"status":"Order Created.","orderId":"100500"}
 
```

**Retrieve Order** 
```
curl "http://localhost:9090/ordermgt/order/100500" 

Output : 
{"Order":{"ID":"100500","Name":"XYZ","Description":"Sample order."}}


```
**Update Order** 
```
curl -X PUT -d '{ "Order": {"Name": "XYZ", "Description": "Updated order."}}' \
 "http://localhost:9090/ordermgt/order/100500" -H "Content-Type:application/json"

Output: 
{"Order":{"ID":"100500","Name":"XYZ","Description":"Updated order."}}
```

**Cancel Order** 
```
curl -X DELETE "http://localhost:9090/ordermgt/order/100500"

Output:
"Order : 100500 removed."
```

### <a name="unit-testing"></a> Writing Unit Tests 

In Ballerina, the unit test cases should be in the same package inside a folder named as 'tests'. The naming convention should be as follows,

* Test functions should contain test prefix.
  * e.g.: testResourceAddOrder()

This guide contains unit test cases for each resource available in 'OrderMgtService'.

To run the unit tests, go to the sample root directory and run the following command.
   ```bash
   $ballerina test restfulService/
   ```

To check the implementation of the test file, refer to the [OrderMgtService_test.bal](https://github.com/ballerina-guides/restful-service/blob/master/restfulService/OrderMgtService_test.bal).


## <a name="deploying-the-scenario"></a> Deployment

Once you are done with the development, you can deploy the service using any of the methods that we listed below. 

### <a name="deploying-on-locally"></a> Deploying Locally
You can deploy the RESTful service that you developed above, in your local environment. You can use the Ballerina executable archive (.balx) archive that we created above and run it in your local environment as follows. 

```
$ballerina run OrderMgtService.balx 
```

### <a name="deploying-on-docker"></a> Deploying on Docker


You can run the service that we developed above as a docker container. As Ballerina platform offers native support for running ballerina programs on 
containers, you just need to put the corresponding docker annotations on your service code. 

- In our OrderMgtService, we need to import  `` import ballerinax/docker; `` and use the annotation `` @docker:Config `` as shown below to enable docker image generation during the build time. 

##### OrderMgtService.bal
```ballerina
    package restfulService;
    
    import ballerina/net.http;
    import ballerinax/docker;
    
    endpoint http:ServiceEndpoint orderMgtServiceEP {
        port:9090
    };
    
    @docker:Config {
        registry:"docker.abc.com",
        name:"restful-ordermgt-service",
        tag:"v1.0"
    }
    
   @http:ServiceConfig {
        basePath:"/ordermgt"
   }
   service<http:Service> OrderMgtService bind orderMgtServiceEP {
   
``` 

- Now you can build a Ballerina executable archive (.balx) of the service that we developed above, using the following command. It points to the service file that we developed above and it will create an executable binary out of that. 
This will also create the corresponding docker image using the docker annotations that you have configured above. Navigate to the `<SAMPLE_ROOT>/restfulService/` folder and run the following command.  
  
  ```
  $ballerina build OrderMgtService.bal
  
  Run following command to start docker container: 
  docker run -d -p 9090:9090 docker.abc.com/restful-ordermgt-service:v1.0
  ```
- Once you successfully build the docker image, you can run it with the `` docker run`` command that is shown in the previous step.  

    ```   
    docker run -d -p 9090:9090 docker.abc.com/restful-ordermgt-service:v1.0
    ```
    Here we run the docker image with flag`` -p <host_port>:<container_port>`` so that we  use  the host port 9090 and the container port 9090. Therefore you can access the service through the host port. 

- Verify docker container is running with the use of `` $ docker ps``. The status of the docker container should be shown as 'Up'. 
- You can access the service using the same curl commands that we've used above. 
 
    ```
    curl -v -X POST -d '{ "Order": { "ID": "100500", "Name": "XYZ", "Description": "Sample order."}}' \
     "http://localhost:9090/ordermgt/order" -H "Content-Type:application/json"    
    ```


### <a name="deploying-on-k8s"></a> Deploying on Kubernetes

- You can run the service that we developed above, on Kubernetes. The Ballerina language offers native support for running a ballerina programs on Kubernetes, 
with the use of Kubernetes annotations that you can include as part of your service code. Also, it will take care of the creation of the docker images. 
So you don't need to explicitly create docker images prior to deploying it on Kubernetes.   

- In our OrderMgtService, we need to import  `` import ballerinax/kubernetes; `` and use `` @kubernetes `` as shown below to enable docker 
image generation during the build time. 

##### OrderMgtService.bal

```ballerina
    package restfulService;
    
    import ballerina/net.http;
    import ballerinax/kubernetes;
    
    endpoint http:ServiceEndpoint orderMgtServiceEP {
        port:9090
    };
    
    @kubernetes:deployment {
        image:"ballerina.com/order-mgt-service:1.0.0"
    }
    @kubernetes:svc {}
    @kubernetes :ingress {
        hostname:"ordermgt.com",
        path:"/"
    }
    
   @http:ServiceConfig {
        basePath:"/ordermgt"
   }
   service<http:Service> OrderMgtService bind orderMgtServiceEP {
        
``` 
- Here we have used ``  @kubernetes:deployment `` to specify the docker image name which will be created as part of building this service. 
- We have also specified `` @kubernetes:svc {} `` so that it will create a Kubernetes service which will expose the Ballerina service that is running on a Pod.  
- In addition we have used `` @kubernetes :ingress `` which is the external interface to access your service (with path `` /`` and host name `` ordermgt.com``)

- Now you can build a Ballerina executable archive (.balx) of the service that we developed above, using the following command. It points to the service file that we developed above and it will create an executable binary out of that. 
This will also create the corresponding docker image and the Kubernetes artifacts using the Kubernetes annotations that you have configured above.
  
  ```
  $ballerina build OrderMgtService.bal
  Run following command to deploy kubernetes artifacts:  
  kubectl create -f ./target/restfulService/kubernetes
 
  ```

- You can verify that the docker image that we specified in `` @kubernetes:deployment `` is created, by using `` docker ps images ``. 
- Also the Kubernetes artifacts related our service, will be generated in `` ./target/restfulService/kubernetes``. 
- Now you can create the Kubernetes deployment using:

```
 $ kubectl create -f ./target/restfulService/kubernetes 
     deployment "OrderMgtService-deployment" created
     ingress "OrderMgtService" created
     service "OrderMgtService" created
```
- You can verify Kubernetes deployment, service and ingress are running properly, by using following Kubernetes commands. 
```
$kubectl get svc
$kubectl get deploy
$kubectl get pods
$kubectl get ingress

```

- If everything is successfully deployed, you can invoke the service either via Node port or ingress. 

Node Port:
 
```
curl -v -X POST -d '{ "Order": { "ID": "100500", "Name": "XYZ", "Description": "Sample order."}}' \
        "http://localhost:<Node_Port>/ordermgt/order" -H "Content-Type:application/json"    
```
Ingress:

Add /etc/host entry to match hostname. 
``` 
127.0.0.1 ordermgt.com
```

Access the service 

``` 
curl -v -X POST -d '{ "Order": { "ID": "100500", "Name": "XYZ", "Description": "Sample order."}}' \
     "http://ordermgt.com/ordermgt/order" -H "Content-Type:application/json" 
    
```


## <a name="observability"></a> Observability 

### <a name="logging"></a> Logging
(Work in progress) 

### <a name="metrics"></a> Metrics
(Work in progress) 


### <a name="tracing"></a> Tracing 
(Work in progress) <|MERGE_RESOLUTION|>--- conflicted
+++ resolved
@@ -226,35 +226,25 @@
 1. As the first step you can build a Ballerina executable archive (.balx) of the service that we developed above, using the following command. It points to the service file that we developed above and it will create an executable binary out of that. Navigate to the `<SAMPLE_ROOT>/restfulService/` folder and run the following command. 
 
 ```
-<<<<<<< HEAD
+
 $ballerina build guides.restful_service
-=======
-$ballerina build OrderMgtService.bal
->>>>>>> 0efd1fb8
+
 ```
 
 2. Once the guides.restful_service.balx is created, you can run that with the following command. 
 
 ```
-<<<<<<< HEAD
+
 $ballerina run target/guides.restful_service.balx 
-=======
-$ballerina run OrderMgtService.balx 
->>>>>>> 0efd1fb8
+
 ```
 
 3. The successful execution of the service should show us the following output. 
 ```
-<<<<<<< HEAD
+
 $ ballerina run target/guides.restful_service.balx 
 ballerina: deploying service(s) in 'target/guides.restful_service.balx'
 ballerina: started HTTP/WS server connector 0.0.0.0:9090
-
-=======
-$ballerina run OrderMgtService.balx 
-ballerina: deploying service(s) in 'OrderMgtService.balx'
-Sample orders are added.
->>>>>>> 0efd1fb8
  
 ```
 
@@ -418,7 +408,7 @@
     }
     
    @http:ServiceConfig {
-        basePath:"/ordermgt"
+        basePath:"/ordermgt"/
    }
    service<http:Service> OrderMgtService bind orderMgtServiceEP {
         
