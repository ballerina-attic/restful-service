--- conflicted
+++ resolved
@@ -16,17 +16,6 @@
 
 ## What you’ll build 
 To understand how you can build a RESTful web service using Ballerina, let’s consider a real world use case of an order management scenario of an online retail application.
-<<<<<<< HEAD
-We can model the order management scenario as a RESTful web service; 'order_mgt_service',  which accepts different HTTP request for order management tasks such as order creation, retrieval, updating and deletion.
-The following figure illustrates all the required functionalities of the OrderMgt RESTful web service that we will build.
-
-![RESTful Service](images/restful-service.svg "RESTful Service")
-
-- **Create Order** : To place a new order you can send an HTTP POST request which contains the order details to the endpoint: `http://xyz.retail.com/order`. If the request is successful, the service responds with a `201 Created` HTTP response, with the `location` header pointing to the newly created resource at `http://xyz.retail.com/order/123456`.
-- **Retrieve Order** : You can retrieve the order details by sending an HTTP GET request to the relevant endpoint: `http://xyz.retail.com/order/<orderId>`
-- **Update Order** : You can update an existing order by sending an HTTP PUT request with the content for the updated order.
-- **Delete Order** : An existing order can be deleted by sending an HTTP DELETE request to the relevant endpoint: `http://xyz.retail.com/order/<orderId>`.
-=======
 You can model the order management scenario as a RESTful web service; 'order_mgt_service',  which accepts different HTTP request for order management tasks such as order creation, retrieval, updating and deletion.
 The following diagram illustrates all the required functionality of the Order Management RESTful web service that you are going to build.
 
@@ -36,7 +25,6 @@
 - **Retrieve Order** : To retrieve order details, send an HTTP GET request to the appropriate URL that includes the order ID.http://xyz.retail.com/order/.
 - **Update Order** : To update an existing order, send an HTTP PUT request with content for the order update.
 - **Delete Order** : To delete an existing order, send an HTTP DELETE request to the http://xyz.retail.com/order/ endpoint.
->>>>>>> 8da71a04
 
 ## Prerequisites
  
@@ -54,11 +42,7 @@
 
 ### Create the project structure
 
-<<<<<<< HEAD
-For the purpose of this guide, let's use the following package structure.
-=======
 Let's use the following package structure for this project.
->>>>>>> 8da71a04
 
 ```
 restful-service
@@ -69,11 +53,7 @@
 	        └── order_mgt_service_test.bal
 ```
 
-<<<<<<< HEAD
-- Create the above directories in your local machine, along with theempty `.bal` files.
-=======
 - Create the above directories in your local machine, along with the empty `.bal` files.
->>>>>>> 8da71a04
 
 - Then open the terminal, navigate to restful-service/guide, and run the Ballerina project initializing toolkit.
 ```bash
@@ -82,17 +62,10 @@
 
 ### Developing the RESTful web service
 
-<<<<<<< HEAD
-- We can start by defining a Ballerina HTTP service for our order management service: `orderMgt`. The `orderMgt` service can be composed of multiple resources, with each resource being responsible for a specific order management functionality.
-
-- You can add the following code segment to your `order_mgt_service.bal` file. It contains a service skeleton upon which we can build the order management service.
-For each order management operation, there is a dedicated resource and inside each resource we can implement the order management operation logic.
-=======
 - You can start by defining a Ballerina HTTP service for the order management service `orderMgt`. The `orderMgt` service can comprise of multiple resources where each resource is responsible for a specific order management functionality.
 
 You can add the following code segment to your `order_mgt_service.bal` file. It contains a service skeleton based on which you can build the order management service.
 For each order management operation, there is a dedicated resource. You can implement the order management operation logic inside each resource.
->>>>>>> 8da71a04
 
 ##### Skeleton code for order_mgt_service.bal
 ```ballerina
@@ -111,11 +84,7 @@
 service<http:Service> orderMgt bind listener {
 
     // Resource that handles the HTTP GET requests that are directed to a specific
-<<<<<<< HEAD
-    // order using path '/orders/<orderId>'
-=======
     // order using path '/order/<orderId>'
->>>>>>> 8da71a04
     @http:ResourceConfig {
         methods: ["GET"],
         path: "/order/{orderId}"
@@ -156,12 +125,8 @@
 }
 ```
 
-<<<<<<< HEAD
-- You can implement the business logic of each resource as per your requirements. For simplicity, we have used an in-memory map to keep all the order details. You can find the full source code of the order management service below. In addition to the order processing logic, we have also manipulated some HTTP status codes and headers whenever required.
-=======
 - You can implement the business logic of each resource depending on your requirements. For simplicity, you can use an in-memory map to keep all the order details.
   Following is the full source code of the order management service. Here, you will see how certain HTTP status codes and headers are manipulated whenever required in addition to the order processing logic.
->>>>>>> 8da71a04
 
 
 ##### order_mgt_service.bal
@@ -277,11 +242,7 @@
 }
 ```
 
-<<<<<<< HEAD
-- With that we've completed the development of order management service.
-=======
 - With that you have completed the development of the order management service.
->>>>>>> 8da71a04
 
 
 ## Testing 
@@ -293,12 +254,8 @@
 $ ballerina run restful_service
 ```
 
-<<<<<<< HEAD
-You can test the functionality of the `orderMgt` RESTFul service by sending HTTP requests for each order management operation. For example, here's a set of cURL commands we used for testing each of the operations of the order management service.
-=======
 To test the functionality of the orderMgt RESTFul service, send HTTP requests for each order management operation.
 Following are sample cURL commands that you can use to test each operation of the order management service.
->>>>>>> 8da71a04
 
 **Create Order** 
 ```bash
@@ -376,11 +333,7 @@
    $ ballerina run target/restful_service.balx
 ```
 
-<<<<<<< HEAD
-- The successful startup of the service will result in the following output.
-=======
 - Successful startup of the service results in the following output.
->>>>>>> 8da71a04
 ```
    ballerina: initiating service(s) in 'target/restful_service.balx'
    ballerina: started HTTP/WS endpoint 0.0.0.0:9090
@@ -388,15 +341,9 @@
 
 ### Deploying on Docker
 
-<<<<<<< HEAD
-Services can be packaged and deployed as Docker containers as well. You can use the [Ballerina Docker Extension](https://github.com/ballerinax/docker) (provided in the Ballerina Platform) which provides native support for running Ballerina programs in containers. You just need to add the relevant Docker annotations to your listener endpoints.
-
-- In our `order_mgt_service.bal` file, we need to import `ballerinax/docker` and add the `@docker:Config` annotation to the listener endpoint as shown below to enable Docker image generation when building the service.
-=======
 You can package and deploy services as Docker containers if necessary. You can use the [Ballerina Docker Extension](https://github.com/ballerinax/docker) (provided in the Ballerina Platform) to provide native support to run Ballerina programs in containers. You just need to add the relevant Docker annotations to your listener endpoints.
 
 - In the `order_mgt_service.bal` file, you need to import `ballerinax/docker`, and add the `@docker:Config` annotation to the listener endpoint as shown below to enable Docker image generation when you build the service.
->>>>>>> 8da71a04
 
 ##### order_mgt_service.bal
 ```ballerina
@@ -424,11 +371,7 @@
 
 - `@docker:Config` annotation is used to provide the basic Docker image configurations for the sample. `@docker:Expose {}` is used to expose the port to which the listener is bound to.
 
-<<<<<<< HEAD
-- Now you can build a Ballerina executable archive (.balx) of the service that we developed above. This will also create the corresponding Docker image using the configurations provided through the annotations. Navigate to `restful-service/guide` and run the following command.
-=======
 - Now you can build a Ballerina executable archive (.balx) of the service that you developed above. This also creates the corresponding Docker image using the configurations provided through the annotations. Navigate to `restful-service/guide` and run the following command:
->>>>>>> 8da71a04
 ```bash
    $ ballerina build restful_service
 
@@ -442,17 +385,10 @@
        restful_service:0.0.0
    ballerina: started HTTP/WS endpoint 0.0.0.0:9090
    ballerina: stopped HTTP/WS endpoint 0.0.0.0:9090
-<<<<<<< HEAD
-            ✔ testResourceAddOrder
-            ✔ testResourceUpdateOrder
-            ✔ testResourceFindOrder
-            ✔ testResourceCancelOrder
-=======
             [pass] testResourceAddOrder
             [pass] testResourceUpdateOrder
             [pass] testResourceFindOrder
             [pass] testResourceCancelOrder
->>>>>>> 8da71a04
 
             4 passing
             0 failing
@@ -466,26 +402,15 @@
             docker run -d -p 9090:9090 ballerina.guides.io/restful_service:v1.0
 ```
 
-<<<<<<< HEAD
-- Once you have successfully built the Docker image, you can run it using the `docker run` command which was given at the end of the build.
-=======
 - Once you have successfully built the Docker image, you can run it using the `docker run` command that you see at the end of the build
->>>>>>> 8da71a04
 ```bash   
    $ docker run -d -p 9090:9090 ballerina.guides.io/restful_service:v1.0
 ```
 
-<<<<<<< HEAD
-  Here we are running a Docker container with the flag `-p <host_port>:<container_port>` to map the container's port 9090 to the host's port 9090 so that the service will be accessible through the same port on the host.
-
-- Verify that the container is up and running with the use of `docker ps`. The status of the container should be shown as 'Up'.
-- You can invoke the service using the same cURL commands that we've used above.
-=======
 You have to run the Docker container with the `-p <host_port>:<container_port>` flag so that the container's port 9090 maps to the host's port 9090, and the service is accessible through the same port on the host
 
 - Verify that the container is up and running with the use of `docker ps`. The status of the container should be shown as 'Up'.
 - You can invoke the service using the same cURL commands that you used above.
->>>>>>> 8da71a04
 ```bash
    $ curl -v -X POST -d \
    '{ "Order": { "ID": "100500", "Name": "XYZ", "Description": "Sample order."}}' \
@@ -494,13 +419,6 @@
 
 ### Deploying on Kubernetes
 
-<<<<<<< HEAD
-- You can deploy the service that we developed above, on Kubernetes. The Ballerina language offers native support for running Ballerina programs on Kubernetes, with the use of Kubernetes annotations that you can include as part of your service code. It will take care of the creation of the Docker images as well so that you don't need to explicitly create Docker images prior to deploying it on Kubernetes. Refer to [Ballerina Kubernetes Extension](https://github.com/ballerinax/kubernetes) for more details and samples on Kubernetes deployment with Ballerina. You can also find details on using Minikube to deploy Ballerina programs.
-
-- Now let's take a look at how we can deploy our `orderMgt` service on Kubernetes.
-
-- First we need to import `ballerinax/kubernetes` and add the `@kubernetes` annotations as shown below to enable Kubernetes deployment for the service.
-=======
 - You can deploy the service that you developed above on Kubernetes. The Ballerina language provides native support to run Ballerina programs on Kubernetes, and allows you to include Kubernetes annotations as part of your service code.
 Ballerina also takes care of the creation of Docker images so that you do not need to explicitly create Docker images prior to deploying it on Kubernetes.
 For more details and samples on Kubernetes deployment with Ballerina, see [Ballerina Kubernetes Extension](https://github.com/ballerinax/kubernetes). You can also find details on using Minikube to deploy Ballerina programs.
@@ -510,7 +428,6 @@
 - To enable Kubernetes deployment for the service, first you need to import `ballerinax/kubernetes` and add the `@kubernetes` annotations as shown below:"
 
 > NOTE: Linux users can use Minikube to try this out locally.
->>>>>>> 8da71a04
 
 ##### order_mgt_service.bal
 
@@ -544,14 +461,6 @@
 service<http:Service> orderMgt bind listener {
 ``` 
 
-<<<<<<< HEAD
-- Here we have used `@kubernetes:Deployment` to specify the Docker image name which will be created as part of building this service.
-- We have also specified `@kubernetes:Service` so that it will create a Kubernetes service which will expose the Ballerina service that is running on a Pod.  
-- In addition we have used `@kubernetes:Ingress` which is the external interface to access your service (with path `/` and host name `ballerina.guides.io`).
-
-- Now you can build a Ballerina executable archive (.balx) of the service that we developed above, using the following command. This will also create the corresponding Docker image and the Kubernetes artifacts using the Kubernetes annotations that you have configured above.
-  
-=======
 - `@kubernetes:Deployment` is used to specify the Docker image name that should be created as part of building the service.
 - `@kubernetes:Service` is specified to create a Kubernetes service that exposes the Ballerina service that is running on a Pod.
 - `@kubernetes:Ingress` is used as the external interface to access your service (with path `/` and host name `ballerina.guides.io`).
@@ -562,7 +471,6 @@
 
 Now, use the following command to build a Ballerina executable archive (.balx) of the service that you developed above.
 This creates the corresponding Docker image and the Kubernetes artifacts using the Kubernetes annotations that you have configured.
->>>>>>> 8da71a04
 ```
    $ ballerina build restful_service
    Compiling source
@@ -575,17 +483,10 @@
        restful_service:0.0.0
    ballerina: started HTTP/WS endpoint 0.0.0.0:9090
    ballerina: stopped HTTP/WS endpoint 0.0.0.0:9090
-<<<<<<< HEAD
-            ✔ testResourceAddOrder
-            ✔ testResourceUpdateOrder
-            ✔ testResourceFindOrder
-            ✔ testResourceCancelOrder
-=======
             [pass] testResourceAddOrder
             [pass] testResourceUpdateOrder
             [pass] testResourceFindOrder
             [pass] testResourceCancelOrder
->>>>>>> 8da71a04
 
             4 passing
             0 failing
@@ -599,19 +500,11 @@
             @kubernetes:Docker 			 - complete 3/3
 
             Run following command to deploy kubernetes artifacts:
-<<<<<<< HEAD
-            kubectl apply -f /home/pubudu/wso2/bbg/restful-service/guide/target/kubernetes/restful_service
-```
-
-- You can verify that the Docker image that we specified in `@kubernetes:Deployment` was created using the `docker images` command.
-- The Kubernetes artifacts related to the service will be generated in `./target/restful_service/kubernetes`.
-=======
             kubectl apply -f /home/ballerina/restful-service/guide/target/kubernetes/restful_service
 ```
 
 - Use the `docker images` command to verify whether the Docker image that you specified in `@kubernetes:Deployment` was created.
 - The Kubernetes artifacts related to the service are generated in the `./target/kubernetes/restful_service` directory.
->>>>>>> 8da71a04
 - Now you can create the Kubernetes deployment using:
 
 ```bash
@@ -631,11 +524,7 @@
    $ kubectl get ingress
 ```
 
-<<<<<<< HEAD
-- If all artifacts were successfully deployed, you can invoke the service either via Node Port or ingress.
-=======
 - If all artifacts are successfully deployed, you can invoke the service either via Node Port or Ingress.
->>>>>>> 8da71a04
 
 Node Port:
  
@@ -672,13 +561,9 @@
 
 ## Observability 
 Ballerina comes with support for observability built-in to the language.
-<<<<<<< HEAD
-Observability is disabled by default. It can be enabled by adding the following configurations to `ballerina.conf` file in `restful-service/guide/`.
-=======
 Observability is disabled by default.
 To enable Observability, add the following configurations to the `ballerina.conf` file in `restful-service/guide/`.
 A sample configuration file can be found in `restful-service/guide/restful_service`.
->>>>>>> 8da71a04
 
 ```ballerina
 [b7a.observability]
@@ -692,14 +577,6 @@
 enabled=true
 ```
 
-<<<<<<< HEAD
-NOTE: The above configuration is the minimum configuration needed to enable tracing and metrics. With these configurations, default values are loaded for the rest of the configuration parameters of metrics and tracing.
-
-### Tracing 
-
-You can monitor Ballerina services using built-in tracing capabilities of Ballerina. We'll use [Jaeger](https://github.com/jaegertracing/jaeger) as the distributed tracing system.
-Follow the following steps to use tracing with Ballerina.
-=======
 To start the ballerina service using the configuration file, run the following command
 ```
    $ ballerina run --config restful_service/ballerina.conf restful_service
@@ -711,7 +588,6 @@
 
 You can monitor Ballerina services using the built-in tracing capability of Ballerina. Let's use [Jaeger](https://github.com/jaegertracing/jaeger) as the distributed tracing system here.
 Follow the steps below to use tracing with Ballerina
->>>>>>> 8da71a04
 
 - You can add the following configurations for tracing. Note that these configurations are optional if you already have the basic configuration in `ballerina.conf` as described above.
 ```
@@ -739,32 +615,19 @@
 
 - Navigate to `restful-service/guide` and run the restful-service using the following command
 ```
-<<<<<<< HEAD
-   $ ballerina run restful_service
-```
-
-- Observe the tracing using Jaeger UI using the following URL
-=======
    $ ballerina run --config restful_service/ballerina.conf restful_service
 ```
 
 - Use the following URL to analyze tracing using Jaeger.
->>>>>>> 8da71a04
 ```
    http://localhost:16686
 ```
 
 ### Metrics
-<<<<<<< HEAD
-Metrics and alerts are built-in with Ballerina. We will use Prometheus as the monitoring tool.
-Follow the below steps to set up Prometheus and view metrics for the `restful_service`.
-
-=======
 
 Metrics and alerts are built-in with Ballerina. We will use Prometheus as the monitoring tool here.
 Follow the below steps to set up Prometheus and view metrics for the `restful_service`.
 
->>>>>>> 8da71a04
 - You can add the following configurations for metrics. Note that these configurations are optional if you already have the basic configuration in `ballerina.conf` as described under the `Observability` section.
 
 ```ballerina
@@ -794,15 +657,9 @@
          - targets: ['172.17.0.1:9797']
 ```
 
-<<<<<<< HEAD
-   NOTE : Replace `172.17.0.1` if your local Docker IP differs from `172.17.0.1`
-   
-- Run the Prometheus Docker image using the following command
-=======
 > NOTE : Replace `172.17.0.1` if your local Docker IP differs from `172.17.0.1`
    
 - Use the following command to start a Prometheus Docker container:
->>>>>>> 8da71a04
 ```
    $ docker run -p 19090:9090 -v /tmp/prometheus.yml:/etc/prometheus/prometheus.yml \
    prom/prometheus
@@ -818,32 +675,17 @@
    http://localhost:19090/
 ```
 
-<<<<<<< HEAD
-NOTE:  By default, Ballerina will have the following metrics for HTTP server connector. You can enter the following expressions in Prometheus UI:
--  http_requests_total
--  http_response_time
-
-
-### Logging
-
-Ballerina has a log package for logging to the console. You can import `ballerina/log` package and start logging. The following section will describe how to search, analyze, and visualize logs in real time using Elastic Stack.
-=======
 
 ### Logging
 
 Ballerina has a log package that allows you to log messages to the console. You can import the `ballerina/log` package and start logging.
 The following section describes how to search, analyze, and visualize logs in real time using Elastic Stack.
->>>>>>> 8da71a04
 
 - Start the Ballerina service with the following command from `restful-service/guide`
 ```
    $ nohup ballerina run restful_service &>> ballerina.log&
 ```
-<<<<<<< HEAD
-> NOTE: This will write the console log to the `ballerina.log` file in the `restful-service/guide` directory
-=======
 > NOTE: This writes the console log to the `ballerina.log` file in the `restful-service/guide` directory
->>>>>>> 8da71a04
 
 - Start Elasticsearch using the following command
 ```
@@ -908,11 +750,7 @@
 output.logstash:
   hosts: ["logstash:5044"]  
 ```
-<<<<<<< HEAD
-> NOTE : Modify the ownership of `filebeat.yml` file using `$chmod go-w filebeat.yml`
-=======
 > NOTE: Modify the ownership of `filebeat.yml` file using `$chmod go-w filebeat.yml`
->>>>>>> 8da71a04
 
 ii) Save the above `filebeat.yml` inside a directory named as `{SAMPLE_ROOT}\filebeat`   
         
@@ -928,7 +766,3 @@
 ```
    http://localhost:5601 
 ```
-<<<<<<< HEAD
-  
-=======
->>>>>>> 8da71a04
