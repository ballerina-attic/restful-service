// Copyright (c) 2018 WSO2 Inc. (http://www.wso2.org) All Rights Reserved.
//
// WSO2 Inc. licenses this file to you under the Apache License,
// Version 2.0 (the "License"); you may not use this file except
// in compliance with the License.
// You may obtain a copy of the License at
//
// http://www.apache.org/licenses/LICENSE-2.0
//
// Unless required by applicable law or agreed to in writing,
// software distributed under the License is distributed on an
// "AS IS" BASIS, WITHOUT WARRANTIES OR CONDITIONS OF ANY
// KIND, either express or implied. See the License for the
// specific language governing permissions and limitations
// under the License.

import ballerina/http;
//import ballerinax/docker;
import ballerinax/kubernetes;

//@docker:Config {
//    registry:"ballerina.guides.io",
//    name:"restful_service",
//    tag:"v1.0"
//}
<<<<<<< HEAD

//@docker:Expose{}

@kubernetes:Ingress {
    hostname:"ballerina.guides.io",
    name:"ballerina-guides-restful-service",
    path:"/"
}

@kubernetes:Service {
    serviceType:"NodePort",
    name:"ballerina-guides-restful-service"
}

@kubernetes:Deployment {
    image:"ballerina.guides.io/restful_service:v1.0",
    name:"ballerina-guides-restful-service"
}

=======
//@docker:Expose{}
//@kubernetes:Ingress {
//    hostname:"ballerina.guides.io",
//    name:"ballerina-guides-restful-service",
//    path:"/"
//}
//@kubernetes:Service {
//    serviceType:"NodePort",
//    name:"ballerina-guides-restful-service"
//}
//@kubernetes:Deployment {
//    image:"ballerina.guides.io/restful_service:v1.0",
//    name:"ballerina-guides-restful-service"
//}
>>>>>>> 8da71a04
endpoint http:Listener listener {
    port: 9090
};

// Order management is done using an in-memory map.
// Add some sample orders to 'ordersMap' at startup.
map<json> ordersMap;

// RESTful service.
@http:ServiceConfig { basePath: "/ordermgt" }
service<http:Service> orderMgt bind listener {

    // Resource that handles the HTTP GET requests that are directed to a specific
    // order using path '/orders/<orderID>
    @http:ResourceConfig {
        methods: ["GET"],
        path: "/order/{orderId}"
    }
    findOrder(endpoint client, http:Request req, string orderId) {
        // Find the requested order from the map and retrieve it in JSON format.
        json? payload = ordersMap[orderId];
        http:Response response;
        if (payload == null) {
            payload = "Order : " + orderId + " cannot be found.";
        }

        // Set the JSON payload in the outgoing response message.
        response.setJsonPayload(untaint payload);

        // Send response to the client.
        _ = client->respond(response);
    }

    // Resource that handles the HTTP POST requests that are directed to the path
    // '/orders' to create a new Order.
    @http:ResourceConfig {
        methods: ["POST"],
        path: "/order"
    }
    addOrder(endpoint client, http:Request req) {
        json orderReq = check req.getJsonPayload();
        string orderId = orderReq.Order.ID.toString();
        ordersMap[orderId] = orderReq;

        // Create response message.
        json payload = { status: "Order Created.", orderId: orderId };
        http:Response response;
        response.setJsonPayload(untaint payload);

        // Set 201 Created status code in the response message.
        response.statusCode = 201;
        // Set 'Location' header in the response message.
        // This can be used by the client to locate the newly added order.
        response.setHeader("Location", "http://localhost:9090/ordermgt/order/" +
                orderId);

        // Send response to the client.
        _ = client->respond(response);
    }

    // Resource that handles the HTTP PUT requests that are directed to the path
    // '/orders' to update an existing Order.
    @http:ResourceConfig {
        methods: ["PUT"],
        path: "/order/{orderId}"
    }
    updateOrder(endpoint client, http:Request req, string orderId) {
        json updatedOrder = check req.getJsonPayload();

        // Find the order that needs to be updated and retrieve it in JSON format.
        json existingOrder = ordersMap[orderId];

        // Updating existing order with the attributes of the updated order.
        if (existingOrder != null) {
            existingOrder.Order.Name = updatedOrder.Order.Name;
            existingOrder.Order.Description = updatedOrder.Order.Description;
            ordersMap[orderId] = existingOrder;
        } else {
            existingOrder = "Order : " + orderId + " cannot be found.";
        }

        http:Response response;
        // Set the JSON payload to the outgoing response message to the client.
        response.setJsonPayload(untaint existingOrder);
        // Send response to the client.
        _ = client->respond(response);
    }

    // Resource that handles the HTTP DELETE requests, which are directed to the path
    // '/orders/<orderId>' to delete an existing Order.
    @http:ResourceConfig {
        methods: ["DELETE"],
        path: "/order/{orderId}"
    }
    cancelOrder(endpoint client, http:Request req, string orderId) {
        http:Response response;
        // Remove the requested order from the map.
        _ = ordersMap.remove(orderId);

        json payload = "Order : " + orderId + " removed.";
        // Set a generated payload with order status.
        response.setJsonPayload(untaint payload);

        // Send response to the client.
        _ = client->respond(response);
    }
}<|MERGE_RESOLUTION|>--- conflicted
+++ resolved
@@ -16,34 +16,13 @@
 
 import ballerina/http;
 //import ballerinax/docker;
-import ballerinax/kubernetes;
+//import ballerinax/kubernetes;
 
 //@docker:Config {
 //    registry:"ballerina.guides.io",
 //    name:"restful_service",
 //    tag:"v1.0"
 //}
-<<<<<<< HEAD
-
-//@docker:Expose{}
-
-@kubernetes:Ingress {
-    hostname:"ballerina.guides.io",
-    name:"ballerina-guides-restful-service",
-    path:"/"
-}
-
-@kubernetes:Service {
-    serviceType:"NodePort",
-    name:"ballerina-guides-restful-service"
-}
-
-@kubernetes:Deployment {
-    image:"ballerina.guides.io/restful_service:v1.0",
-    name:"ballerina-guides-restful-service"
-}
-
-=======
 //@docker:Expose{}
 //@kubernetes:Ingress {
 //    hostname:"ballerina.guides.io",
@@ -58,7 +37,6 @@
 //    image:"ballerina.guides.io/restful_service:v1.0",
 //    name:"ballerina-guides-restful-service"
 //}
->>>>>>> 8da71a04
 endpoint http:Listener listener {
     port: 9090
 };
